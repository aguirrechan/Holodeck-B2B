--- conflicted
+++ resolved
@@ -17,7 +17,7 @@
 You will find a [step-by-step guide to setting up Holodeck B2B](http://holodeck-b2b.org/documentation/getting-started/) on the project website.
 
 ##Contributing
-We’re using the simplified Github workflow to accept modifications which means you should:
+We are using the simplified Github workflow to accept modifications which means you should:
 * create an issue related to the problem you want to fix or the function you want to add (good for traceability and cross-reference)
 * fork the repository
 * create a branch (optionally with a reference to the issue in the name)
@@ -28,28 +28,16 @@
 If your contribution is more than a patch, please contact us beforehand to discuss which branch you can best submit the pull request to.
 
 ### Submitting bugs
-<<<<<<< HEAD
-You can report issues directly on the [project Issue Tracker](https://github.com/holodeck-b2b/Holodeck-B2B/issues)  
-Please document the steps to reproduce your problem as detailed as possible (and if needed and possible include screenshots).
-=======
 You can report issues directly on the [project Issue Tracker](https://github.com/holodeck-b2b/Holodeck-B2B/issues).  
 Please document the steps to reproduce your problem in as much detail as you can (if needed and possible include screenshots).
->>>>>>> 34d86338
 
 ## Versioning
 Version numbering follows the [Semantic versioning](http://semver.org/) approach.
 
-<<<<<<< HEAD
-##Licensing
-Holodeck B2B itself is licensed under the General Public License V3, included in the license.txt in the root of the project. 
-This means you are not allowed to integrate Holodeck B2B in a closed source product. You can however use Holodeck B2B together with your closed source product as long as you only use the provided interfaces to communicate with the Holodeck B2B core. 
-Therefore the interfaces module is licensed under the Lesser General Public License V3.
-=======
 ##License
 The Holodeck B2B core is licensed under the General Public License V3 (GPLv3) which is included in the license.txt in the root of the project.
 This means you are not allowed to integrate Holodeck B2B in a closed source product. You can however use Holodeck B2B together with your closed source product as long as you only use the provided interfaces (API's) to communicate with the Holodeck B2B core. 
 For this purpose, the interfaces module is licensed under the Lesser General Public License V3 (LGPLv3).
->>>>>>> 34d86338
 
 ###3rd party components
 To implement the cryptographic algorithms Holodeck B2B uses the Bouncy Castle library provided by [The Legion of the Bouncy Castle Inc.](http://www.bouncycastle.org). Please see the bc_license.txt file.
