--- conflicted
+++ resolved
@@ -15,6 +15,15 @@
  * along with this program.  If not, see <http://www.gnu.org/licenses/>.
  */
 package org.holodeckb2b.ebms3.packaging;
+
+import static org.junit.Assert.assertEquals;
+import static org.junit.Assert.assertNotNull;
+import static org.junit.Assert.assertTrue;
+
+import java.util.ArrayList;
+import java.util.Iterator;
+
+import javax.xml.namespace.QName;
 
 import org.apache.axiom.om.OMElement;
 import org.apache.axiom.soap.SOAPEnvelope;
@@ -27,13 +36,6 @@
 import org.junit.Before;
 import org.junit.Test;
 
-import javax.xml.namespace.QName;
-
-import java.util.ArrayList;
-import java.util.Iterator;
-
-import static org.junit.Assert.*;
-
 /**
  * Created at 23:19 29.01.17
  *
@@ -107,12 +109,8 @@
         ErrorMessage errorMessage = new ErrorMessage();
         ArrayList<IEbmsError> errors = new ArrayList<>();
         EbmsError ebmsError = new EbmsError();
-<<<<<<< HEAD
         ebmsError.setCategory("");
-        ebmsError.setSeverity(IEbmsError.Severity.FAILURE);
-=======
-        ebmsError.setSeverity(IEbmsError.Severity.failure);
->>>>>>> aed53b73
+        ebmsError.setSeverity(IEbmsError.Severity.failure);
         ebmsError.setErrorCode("some_error_code");
         errors.add(ebmsError);
         errorMessage.setErrors(errors);
@@ -135,12 +133,8 @@
         ErrorMessage errorMessage = new ErrorMessage();
         ArrayList<IEbmsError> errors = new ArrayList<>();
         EbmsError ebmsError = new EbmsError();
-<<<<<<< HEAD
         ebmsError.setCategory("");
-        ebmsError.setSeverity(IEbmsError.Severity.FAILURE);
-=======
-        ebmsError.setSeverity(IEbmsError.Severity.failure);
->>>>>>> aed53b73
+        ebmsError.setSeverity(IEbmsError.Severity.failure);
         ebmsError.setErrorCode("some_error_code");
         errors.add(ebmsError);
         errorMessage.setErrors(errors);
@@ -166,12 +160,8 @@
         ErrorMessage errorMessage = new ErrorMessage();
         ArrayList<IEbmsError> errors = new ArrayList<>();
         EbmsError ebmsError = new EbmsError();
-<<<<<<< HEAD
         // Set required attributes
-        ebmsError.setSeverity(IEbmsError.Severity.FAILURE);
-=======
-        ebmsError.setSeverity(IEbmsError.Severity.failure);
->>>>>>> aed53b73
+        ebmsError.setSeverity(IEbmsError.Severity.failure);
         ebmsError.setErrorCode("some_error_code");
 
         errors.add(ebmsError);
@@ -181,12 +171,8 @@
                 ErrorSignalElement.createElement(headerBlock, errorMessage);
 
         EbmsError newEbmsError = new EbmsError();
-<<<<<<< HEAD
         // Set required attributes
-        newEbmsError.setSeverity(IEbmsError.Severity.FAILURE);
-=======
         newEbmsError.setSeverity(IEbmsError.Severity.failure);
->>>>>>> aed53b73
         newEbmsError.setErrorCode("some_new_error_code");
         // Set optonal attributes
         newEbmsError.setCategory("some_category");
@@ -203,12 +189,8 @@
         System.out.println("eElement: " + eElement);
 
         assertEquals(ERROR_ELEMENT_NAME, eElement.getQName());
-<<<<<<< HEAD
-
-        assertEquals(IEbmsError.Severity.FAILURE.toString(),
-=======
+
         assertEquals(IEbmsError.Severity.failure.toString(),
->>>>>>> aed53b73
                 eElement.getAttributeValue(SEVERITY_ATTR_NAME));
         assertEquals("some_new_error_code",
                 eElement.getAttributeValue(ERROR_CODE_ATTR_NAME));
@@ -236,12 +218,8 @@
         ErrorMessage errorMessage = new ErrorMessage();
         ArrayList<IEbmsError> errors = new ArrayList<>();
         EbmsError ebmsError = new EbmsError();
-<<<<<<< HEAD
         // Required attributes
-        ebmsError.setSeverity(IEbmsError.Severity.FAILURE);
-=======
-        ebmsError.setSeverity(IEbmsError.Severity.failure);
->>>>>>> aed53b73
+        ebmsError.setSeverity(IEbmsError.Severity.failure);
         ebmsError.setErrorCode("some_error_code");
         // Optional attributes
         ebmsError.setCategory("some_category");
@@ -261,12 +239,8 @@
                 (OMElement) esElement.getChildrenWithName(ERROR_ELEMENT_NAME).next();
 
         ebmsError = ErrorSignalElement.readErrorElement(eElement);
-<<<<<<< HEAD
-
-        assertEquals(IEbmsError.Severity.FAILURE, ebmsError.getSeverity());
-=======
+
         assertEquals(IEbmsError.Severity.failure, ebmsError.getSeverity());
->>>>>>> aed53b73
         assertEquals("some_error_code", ebmsError.getErrorCode());
 
         assertEquals("some_category", ebmsError.getCategory());
