--- conflicted
+++ resolved
@@ -1,112 +1,108 @@
-<!--
-
-    Copyright (C) 2014 The Holodeck B2B Team, Sander Fieten
-
-    This program is free software: you can redistribute it and/or modify
-    it under the terms of the GNU General Public License as published by
-    the Free Software Foundation, either version 3 of the License, or
-    (at your option) any later version.
-
-    This program is distributed in the hope that it will be useful,
-    but WITHOUT ANY WARRANTY; without even the implied warranty of
-    MERCHANTABILITY or FITNESS FOR A PARTICULAR PURPOSE.  See the
-    GNU General Public License for more details.
-
-    You should have received a copy of the GNU General Public License
-    along with this program.  If not, see <http://www.gnu.org/licenses/>.
-
--->
-<project xmlns="http://maven.apache.org/POM/4.0.0" xmlns:xsi="http://www.w3.org/2001/XMLSchema-instance"
-         xsi:schemaLocation="http://maven.apache.org/POM/4.0.0 http://maven.apache.org/maven-v4_0_0.xsd">
-
-    <parent>
-        <groupId>org.holodeckb2b</groupId>
-        <artifactId>holodeckb2b</artifactId>
-<<<<<<< HEAD
-        <version>2.1.0-SNAPSHOT-2</version>
-=======
-        <version>2.0.1</version>
->>>>>>> 4c5e2e78
-        <relativePath>../../pom.xml</relativePath>
-    </parent>
-
-    <modelVersion>4.0.0</modelVersion>
-    <groupId>org.holodeckb2b</groupId>
-    <artifactId>holodeckb2b-distribution</artifactId>
-    <name>Holodeck B2B - Distribution</name>
-    <packaging>pom</packaging>
-
-    <dependencies>
- 
-        <!--=============================================================== 
-            First the modules of Holodeck itself 
-        =============================================================== -->
-        <dependency>
-            <groupId>${project.groupId}</groupId>
-            <artifactId>holodeckb2b-interfaces</artifactId>
-        </dependency>
-        <dependency>
-            <groupId>${project.groupId}</groupId>
-            <artifactId>holodeckb2b-common</artifactId>
-        </dependency>
-        <dependency>
-            <groupId>${project.groupId}</groupId>
-            <artifactId>holodeckb2b-core</artifactId>
-        </dependency>
-        <!-- 
-            Add Bouncy Castle crypto provider to enable newer security algorithms
-        -->
-        <dependency>
-            <groupId>org.bouncycastle</groupId>
-            <artifactId>bcprov-jdk15on</artifactId>
-            <version>1.52</version>
-            <scope>runtime</scope>
-        </dependency>    
-
-        <!-- Logging -->
-        <dependency>
-            <groupId>log4j</groupId>
-            <artifactId>log4j</artifactId>
-            <scope>runtime</scope>
-        </dependency>
-        <dependency>
-            <groupId>org.slf4j</groupId>
-            <artifactId>slf4j-log4j12</artifactId>
-            <version>1.7.12</version>
-            <scope>runtime</scope>
-        </dependency>
-
-        <!-- Database support -->
-        <dependency>
-            <groupId>org.apache.derby</groupId>
-            <artifactId>derby</artifactId>
-            <version>10.10.1.1</version>
-            <scope>runtime</scope>
-        </dependency>
-    </dependencies>
-      
-    <build>
-        <plugins>
-            <plugin>
-                <artifactId>maven-assembly-plugin</artifactId>
-                <version>2.4</version>
-                <configuration>
-                    <descriptors>
-                        <descriptor>src/main/assembly/assembly.xml</descriptor>
-                    </descriptors>
-                </configuration>
-                <executions>
-                    <execution>
-                        <id>create-distribution-package</id>
-                        <phase>package</phase>
-                        <goals>
-                            <goal>single</goal>
-                        </goals>
-                    </execution>
-                </executions>
-            </plugin>
-        </plugins>
-    </build>
-  
-  
+<!--
+
+    Copyright (C) 2014 The Holodeck B2B Team, Sander Fieten
+
+    This program is free software: you can redistribute it and/or modify
+    it under the terms of the GNU General Public License as published by
+    the Free Software Foundation, either version 3 of the License, or
+    (at your option) any later version.
+
+    This program is distributed in the hope that it will be useful,
+    but WITHOUT ANY WARRANTY; without even the implied warranty of
+    MERCHANTABILITY or FITNESS FOR A PARTICULAR PURPOSE.  See the
+    GNU General Public License for more details.
+
+    You should have received a copy of the GNU General Public License
+    along with this program.  If not, see <http://www.gnu.org/licenses/>.
+
+-->
+<project xmlns="http://maven.apache.org/POM/4.0.0" xmlns:xsi="http://www.w3.org/2001/XMLSchema-instance"
+         xsi:schemaLocation="http://maven.apache.org/POM/4.0.0 http://maven.apache.org/maven-v4_0_0.xsd">
+
+    <parent>
+        <groupId>org.holodeckb2b</groupId>
+        <artifactId>holodeckb2b</artifactId>
+        <version>2.1.0-SNAPSHOT-2</version>
+        <relativePath>../../pom.xml</relativePath>
+    </parent>
+
+    <modelVersion>4.0.0</modelVersion>
+    <groupId>org.holodeckb2b</groupId>
+    <artifactId>holodeckb2b-distribution</artifactId>
+    <name>Holodeck B2B - Distribution</name>
+    <packaging>pom</packaging>
+
+    <dependencies>
+ 
+        <!--=============================================================== 
+            First the modules of Holodeck itself 
+        =============================================================== -->
+        <dependency>
+            <groupId>${project.groupId}</groupId>
+            <artifactId>holodeckb2b-interfaces</artifactId>
+        </dependency>
+        <dependency>
+            <groupId>${project.groupId}</groupId>
+            <artifactId>holodeckb2b-common</artifactId>
+        </dependency>
+        <dependency>
+            <groupId>${project.groupId}</groupId>
+            <artifactId>holodeckb2b-core</artifactId>
+        </dependency>
+        <!-- 
+            Add Bouncy Castle crypto provider to enable newer security algorithms
+        -->
+        <dependency>
+            <groupId>org.bouncycastle</groupId>
+            <artifactId>bcprov-jdk15on</artifactId>
+            <version>1.52</version>
+            <scope>runtime</scope>
+        </dependency>    
+
+        <!-- Logging -->
+        <dependency>
+            <groupId>log4j</groupId>
+            <artifactId>log4j</artifactId>
+            <scope>runtime</scope>
+        </dependency>
+        <dependency>
+            <groupId>org.slf4j</groupId>
+            <artifactId>slf4j-log4j12</artifactId>
+            <version>1.7.12</version>
+            <scope>runtime</scope>
+        </dependency>
+
+        <!-- Database support -->
+        <dependency>
+            <groupId>org.apache.derby</groupId>
+            <artifactId>derby</artifactId>
+            <version>10.10.1.1</version>
+            <scope>runtime</scope>
+        </dependency>
+    </dependencies>
+      
+    <build>
+        <plugins>
+            <plugin>
+                <artifactId>maven-assembly-plugin</artifactId>
+                <version>2.4</version>
+                <configuration>
+                    <descriptors>
+                        <descriptor>src/main/assembly/assembly.xml</descriptor>
+                    </descriptors>
+                </configuration>
+                <executions>
+                    <execution>
+                        <id>create-distribution-package</id>
+                        <phase>package</phase>
+                        <goals>
+                            <goal>single</goal>
+                        </goals>
+                    </execution>
+                </executions>
+            </plugin>
+        </plugins>
+    </build>
+  
+  
 </project>