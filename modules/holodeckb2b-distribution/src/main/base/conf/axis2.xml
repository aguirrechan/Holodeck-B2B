

<axisconfig name="AxisJava2.0">
    <!-- ================================================= -->
    <!-- Parameters -->
    <!-- ================================================= -->
    <parameter name="hotdeployment">false</parameter>
    <parameter name="hotupdate">false</parameter>
    <parameter name="enableMTOM">false</parameter>
    <parameter name="enableSwA">true</parameter>

    <!--Uncomment if you want to enable file caching for attachments -->
    <!--parameter name="cacheAttachments">true</parameter>
    <parameter name="attachmentDIR"></parameter>
    <parameter name="sizeThreshold">4000</parameter-->

    <parameter name="EnableChildFirstClassLoading">false</parameter>

    <!--
    The exposeServiceMetadata parameter decides whether the metadata (WSDL, schema, policy) of
    the services deployed on Axis2 should be visible when ?wsdl, ?wsdl2, ?xsd, ?policy requests
    are received.
    This parameter can be defined in the axi2.xml file, in which case this will be applicable
    globally, or in the services.xml files, in which case, it will be applicable to the
    Service groups and/or services, depending on the level at which the parameter is declared.
    This value of this parameter defaults to true.
    -->
    <parameter name="exposeServiceMetadata">false</parameter>


    <!--Uncomment if you want to plugin your own attachments lifecycle implementation -->
    <!--<attachmentsLifecycleManager class="org.apache.axiom.attachments.lifecycle.impl.LifecycleManagerImpl"/>-->


    <!--Uncomment if you want to enable the reduction of the in-memory cache of WSDL definitions -->
    <!--In some server environments, the available memory heap is limited and can fill up under load -->
    <!--Since in-memory copies of WSDL definitions can be large, some steps can be taken-->
    <!--to reduce the memory needed for the cached WSDL definitions. -->
    <!--parameter name="reduceWSDLMemoryCache">true</parameter-->

    <!--This will give out the timout of the configuration contexts, in milliseconds-->
    <parameter name="ConfigContextTimeoutInterval">30000</parameter>

    <!--During a fault, stack trace can be sent with the fault message. The following flag will control -->
    <!--that behavior.-->
    <parameter name="sendStacktraceDetailsWithFaults">false</parameter>

    <!--If there aren't any information available to find out the fault reason, we set the message of the exception-->
    <!--as the faultreason/Reason. But when a fault is thrown from a service or some where, it will be -->
    <!--wrapped by different levels. Due to this the initial exception message can be lost. If this flag-->
    <!--is set, then Axis2 tries to get the first exception and set its message as the faultreason/Reason.-->
    <parameter name="DrillDownToRootCauseForFaultReason">false</parameter>

    <parameter name="userName">admin</parameter>
    <parameter name="password">axis2</parameter>

    <parameter name="contextRoot"/> <!-- axis2</parameter>-->
    <parameter name="servicePath">services</parameter>

    <!-- Following parameter will completely disable REST handling in Axis2-->
    <parameter name="disableREST" locked="false">true</parameter>

    <threadContextMigrators>
        <threadContextMigrator listId="JAXWS-ThreadContextMigrator-List"
                               class="org.apache.axis2.jaxws.addressing.migrator.EndpointContextMapMigrator"/>
    </threadContextMigrators>

    <!-- ================================================= -->
    <!-- Message Receivers -->
    <!-- ================================================= -->
    <!--This is the default MessageReceiver for the system , if you want to have MessageReceivers for -->
    <!--all the other MEP implement it and add the correct entry to here , so that you can refer from-->
    <!--any operation -->
    <!--Note : You can override this for a particular service by adding the same element with your requirement-->
    <messageReceivers>
        <messageReceiver mep="http://www.w3.org/2004/08/wsdl/in-only"
                         class="org.apache.axis2.receivers.RawXMLINOnlyMessageReceiver"/>
        <messageReceiver mep="http://www.w3.org/2004/08/wsdl/in-out"
                         class="org.apache.axis2.receivers.RawXMLINOutMessageReceiver"/>
        <messageReceiver mep="http://www.w3.org/2006/01/wsdl/in-only"
                         class="org.apache.axis2.receivers.RawXMLINOnlyMessageReceiver"/>
        <messageReceiver mep="http://www.w3.org/2006/01/wsdl/in-out"
                         class="org.apache.axis2.receivers.RawXMLINOutMessageReceiver"/>
        <messageReceiver mep="http://www.w3.org/ns/wsdl/in-only"
                         class="org.apache.axis2.receivers.RawXMLINOnlyMessageReceiver"/>
        <messageReceiver mep="http://www.w3.org/ns/wsdl/in-out"
                         class="org.apache.axis2.receivers.RawXMLINOutMessageReceiver"/>
    </messageReceivers>

    <!-- ================================================= -->
    <!-- Message Formatter -->
    <!-- ================================================= -->
    <!--Following content type to message formatter mapping can be used to implement support for different message -->
    <!--format  serialization in Axis2. These message formats are expected to be resolved based on the content type. -->
    <messageFormatters>
        <messageFormatter contentType="application/soap+xml"
                          class="org.apache.axis2.transport.http.SOAPMessageFormatter"/>
    </messageFormatters>

    <!-- ================================================= -->
    <!-- Message Builders -->
    <!-- ================================================= -->
    <!--Following content type to builder mapping can be used to implement support for different message -->
    <!--formats in Axis2. These message formats are expected to be resolved based on the content type. -->
    <messageBuilders>
        <messageBuilder contentType="application/xml"
                        class="org.apache.axis2.builder.ApplicationXMLBuilder"/>
    </messageBuilders>

    <!-- ================================================= -->
    <!-- Transport Ins -->
    <!-- ================================================= -->
    <transportReceiver name="http"
                       class="org.apache.axis2.transport.http.SimpleHTTPServer">
        <parameter name="port">8080</parameter>
        <!-- Here is the complete list of supported parameters (see example settings further below):
            port: the port to listen on (default 6060)
            hostname:  if non-null, url prefix used in reply-to endpoint references                                 (default null)
            originServer:  value of http Server header in outgoing messages                                         (default "Simple-Server/1.1")
            requestTimeout:  value in millis of time that requests can wait for data                                (default 20000)
            requestTcpNoDelay:  true to maximize performance and minimize latency                                   (default true)
                                false to minimize bandwidth consumption by combining segments
            requestCoreThreadPoolSize:  number of threads available for request processing (unless queue fills up)  (default 25)
            requestMaxThreadPoolSize:  number of threads available for request processing if queue fills up         (default 150)
                                       note that default queue never fills up:  see HttpFactory
            threadKeepAliveTime:  time to keep threads in excess of core size alive while inactive                  (default 180)
                                  note that no such threads can exist with default unbounded request queue
            threadKeepAliveTimeUnit:  TimeUnit of value in threadKeepAliveTime (default SECONDS)                    (default SECONDS)
        -->
        <!-- <parameter name="requestTimeout">10000</parameter>                   -->
        <!-- <parameter name="requestTcpNoDelay">false</parameter>                   -->
        <!-- <parameter name="requestCoreThreadPoolSize">50</parameter>                      -->
        <!-- <parameter name="requestMaxThreadPoolSize">100</parameter>                     -->
        <!-- <parameter name="threadKeepAliveTime">240000</parameter>                  -->
        <!-- <parameter name="threadKeepAliveTimeUnit">MILLISECONDS</parameter>            -->
    </transportReceiver>

    <!-- This is where you'd put custom transports.  See the transports project -->
    <!-- for more.  http://ws.apache.org/commons/transport                      -->

    <!-- ================================================= -->
    <!-- Transport Outs -->
    <!-- ================================================= -->

  <!--  <transportSender name="local"
                     class="org.apache.axis2.transport.local.LocalTransportSender"/>
                     -->
    <transportSender name="http"
                     class="org.apache.axis2.transport.http.CommonsHTTPTransportSender">
        <parameter name="PROTOCOL">HTTP/1.1</parameter>
        <parameter name="Transfer-Encoding">chunked</parameter>

        <!-- If following is set to 'true', optional action part of the Content-Type will not be added to the SOAP 1.2 messages -->
        <!--  <parameter name="OmitSOAP12Action">true</parameter>  -->
    </transportSender>

    <transportSender name="https"
                     class="org.apache.axis2.transport.http.CommonsHTTPTransportSender">
        <parameter name="PROTOCOL">HTTP/1.1</parameter>
        <parameter name="Transfer-Encoding">chunked</parameter>
    </transportSender>

    <!-- ================================================= -->
    <!-- Global Modules  -->
    <!-- ================================================= -->
    <!-- Comment this to disable Addressing -->
    <module ref="addressing"/>

    <!--Configuring module , providing parameters for modules whether they refer or not-->
    <!--<moduleConfig name="addressing">-->
    <!--<parameter name="addressingPara">N/A</parameter>-->
    <!--</moduleConfig>-->

    <!-- ================================================= -->
    <!-- Clustering  -->
    <!-- ================================================= -->
    <!--
     To enable clustering for this node, set the value of "enable" attribute of the "clustering"
     element to "true". The initialization of a node in the cluster is handled by the class
     corresponding to the "class" attribute of the "clustering" element. It is also responsible for
     getting this node to join the cluster.
     -->
    <clustering class="org.apache.axis2.clustering.tribes.TribesClusteringAgent" enable="false">

        <!--
           This parameter indicates whether the cluster has to be automatically initalized
           when the AxisConfiguration is built. If set to "true" the initialization will not be
           done at that stage, and some other party will have to explictly initialize the cluster.
        -->
        <parameter name="AvoidInitiation">true</parameter>

        <!--
           The membership scheme used in this setup. The only values supported at the moment are
           "multicast" and "wka"

           1. multicast - membership is automatically discovered using multicasting
           2. wka - Well-Known Address based multicasting. Membership is discovered with the help
                    of one or more nodes running at a Well-Known Address. New members joining a
                    cluster will first connect to a well-known node, register with the well-known node
                    and get the membership list from it. When new members join, one of the well-known
                    nodes will notify the others in the group. When a member leaves the cluster or
                    is deemed to have left the cluster, it will be detected by the Group Membership
                    Service (GMS) using a TCP ping mechanism.
        -->
        <parameter name="membershipScheme">multicast</parameter>

        <!--
         The clustering domain/group. Nodes in the same group will belong to the same multicast
         domain. There will not be interference between nodes in different groups.
        -->
        <parameter name="domain">wso2.carbon.domain</parameter>

        <!--
           When a Web service request is received, and processed, before the response is sent to the
           client, should we update the states of all members in the cluster? If the value of
           this parameter is set to "true", the response to the client will be sent only after
           all the members have been updated. Obviously, this can be time consuming. In some cases,
           such this overhead may not be acceptable, in which case the value of this parameter
           should be set to "false"
        -->
        <parameter name="synchronizeAll">true</parameter>

        <!--
          The maximum number of times we need to retry to send a message to a particular node
          before giving up and considering that node to be faulty
        -->
        <parameter name="maxRetries">10</parameter>

        <!-- The multicast address to be used -->
        <parameter name="mcastAddress">228.0.0.4</parameter>

        <!-- The multicast port to be used -->
        <parameter name="mcastPort">45564</parameter>

        <!-- The frequency of sending membership multicast messages (in ms) -->
        <parameter name="mcastFrequency">500</parameter>

        <!-- The time interval within which if a member does not respond, the member will be
         deemed to have left the group (in ms)
         -->
        <parameter name="memberDropTime">3000</parameter>

        <!--
           The IP address of the network interface to which the multicasting has to be bound to.
           Multicasting would be done using this interface.
        -->
        <parameter name="mcastBindAddress">127.0.0.1</parameter>

        <!-- The host name or IP address of this member -->
        <parameter name="localMemberHost">127.0.0.1</parameter>

        <!--
        The TCP port used by this member. This is the port through which other nodes will
        contact this member
         -->
        <parameter name="localMemberPort">4000</parameter>

        <!--
        Preserve message ordering. This will be done according to sender order.
        -->
        <parameter name="preserveMessageOrder">true</parameter>

        <!--
        Maintain atmost-once message processing semantics
        -->
        <parameter name="atmostOnceMessageSemantics">true</parameter>

        <!--
        Properties specific to this member
        -->
        <parameter name="properties">
            <property name="backendServerURL" value="https://${hostName}:${httpsPort}/services/"/>
            <property name="mgtConsoleURL" value="https://${hostName}:${httpsPort}/"/>
        </parameter>

        <!--
           The list of static or well-known members. These entries will only be valid if the
           "membershipScheme" above is set to "wka"
        -->
        <members>
            <member>
                <hostName>127.0.0.1</hostName>
                <port>4000</port>
            </member>
            <member>
                <hostName>127.0.0.1</hostName>
                <port>4001</port>
            </member>
        </members>

        <!--
        Enable the groupManagement entry if you need to run this node as a cluster manager.
        Multiple application domains with different GroupManagementAgent implementations
        can be defined in this section.
        -->
        <groupManagement enable="false">
            <applicationDomain name="apache.axis2.application.domain"
                               description="Axis2 group"
                               agent="org.apache.axis2.clustering.management.DefaultGroupManagementAgent"/>
        </groupManagement>

        <!--
           This interface is responsible for handling management of a specific node in the cluster
           The "enable" attribute indicates whether Node management has been enabled
        -->
        <nodeManager class="org.apache.axis2.clustering.management.DefaultNodeManager"
                         enable="true"/>

        <!--
           This interface is responsible for handling state replication. The property changes in
           the Axis2 context hierarchy in this node, are propagated to all other nodes in the cluster.

           The "excludes" patterns can be used to specify the prefixes (e.g. local_*) or
           suffixes (e.g. *_local) of the properties to be excluded from replication. The pattern
           "*" indicates that all properties in a particular context should not be replicated.

            The "enable" attribute indicates whether context replication has been enabled
        -->
        <stateManager class="org.apache.axis2.clustering.state.DefaultStateManager"
                      enable="true">
            <replication>
                <defaults>
                    <exclude name="local_*"/>
                    <exclude name="LOCAL_*"/>
                </defaults>
                <context class="org.apache.axis2.context.ConfigurationContext">
                    <exclude name="local_*"/>
                </context>
                <context class="org.apache.axis2.context.ServiceGroupContext">
                    <exclude name="local_*"/>
                </context>
                <context class="org.apache.axis2.context.ServiceContext">
                    <exclude name="local_*"/>
                </context>
            </replication>
        </stateManager>
    </clustering>

    <!-- ================================================= -->
    <!-- Phases  -->
    <!-- ================================================= -->
    <phaseOrder type="InFlow">
        <phase name="Transport"/>      
        <phase name="Logging"/>
        <phase name="Addressing"/>
        <phase name="Security"/>
        <phase name="PreDispatch"/>
        <phase name="Dispatch" class="org.apache.axis2.engine.DispatchPhase">
            <handler name="RequestURIBasedDispatcher"
                class="org.apache.axis2.dispatchers.RequestURIBasedDispatcher"/>
            <handler name="SOAPActionBasedDispatcher"
                class="org.apache.axis2.dispatchers.SOAPActionBasedDispatcher"/>
            <handler name="RequestURIOperationDispatcher"
                class="org.apache.axis2.dispatchers.RequestURIOperationDispatcher"/>
            <handler name="SOAPMessageBodyBasedDispatcher"
                class="org.apache.axis2.dispatchers.SOAPMessageBodyBasedDispatcher"/>
            <handler name="HTTPLocationBasedDispatcher"
                class="org.apache.axis2.dispatchers.HTTPLocationBasedDispatcher"/>
            <handler name="GenericProviderDispatcher"
                class="org.apache.axis2.jaxws.dispatchers.GenericProviderDispatcher"/>
            <handler name="MustUnderstandValidationDispatcher"
                class="org.apache.axis2.jaxws.dispatchers.MustUnderstandValidationDispatcher"/>
            <handler name="HB2BDispatcher" class="org.holodeckb2b.ebms3.handlers.inflow.HolodeckB2BDispatcher"/>                            
        </phase>
        <phase name="ebms3InPhase"/>
    </phaseOrder>
    <phaseOrder type="OutFlow">
        <phase name="ebms3OutPhase"/>
        <phase name="Security"/>
<<<<<<< HEAD
        <phase name="MessageOut"/>
        <phase name="Logging"/>
=======
        <phase name="MessageOut">
            <handler name="HB2BDispatcher" class="org.holodeckb2b.ebms3.handlers.outflow.HTTPProductIdentifier"/>
        </phase>
>>>>>>> 4c5e2e78
    </phaseOrder>
    <phaseOrder type="InFaultFlow">
        <phase name="Transport"/>      
        <phase name="Logging"/>
        <phase name="Addressing"/>
        <phase name="Security"/>
        <phase name="PreDispatch"/>
        <phase name="Dispatch" class="org.apache.axis2.engine.DispatchPhase">
            <handler name="HB2BDispatcher" class="org.holodeckb2b.ebms3.handlers.inflow.HolodeckB2BDispatcher"/>                            
        </phase>
        <phase name="ebms3InPhase"/>
    </phaseOrder>
    <phaseOrder type="OutFaultFlow">
        <phase name="ebms3OutPhase"/>
        <phase name="Security"/>
        <phase name="MessageOut"/>
        <phase name="Logging"/>
    </phaseOrder>         
</axisconfig>
<|MERGE_RESOLUTION|>--- conflicted
+++ resolved
@@ -367,14 +367,9 @@
     <phaseOrder type="OutFlow">
         <phase name="ebms3OutPhase"/>
         <phase name="Security"/>
-<<<<<<< HEAD
-        <phase name="MessageOut"/>
-        <phase name="Logging"/>
-=======
         <phase name="MessageOut">
             <handler name="HB2BDispatcher" class="org.holodeckb2b.ebms3.handlers.outflow.HTTPProductIdentifier"/>
         </phase>
->>>>>>> 4c5e2e78
     </phaseOrder>
     <phaseOrder type="InFaultFlow">
         <phase name="Transport"/>      
