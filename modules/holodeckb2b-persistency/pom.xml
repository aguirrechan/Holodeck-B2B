--- conflicted
+++ resolved
@@ -22,11 +22,7 @@
     <parent>
         <groupId>org.holodeckb2b</groupId>
         <artifactId>holodeckb2b</artifactId>
-<<<<<<< HEAD
         <version>next-201702-SNAPSHOT-2</version>
-=======
-        <version>3.0.1</version>
->>>>>>> 9d5a05f0
         <relativePath>../../pom.xml</relativePath>
     </parent>
     <modelVersion>4.0.0</modelVersion>
