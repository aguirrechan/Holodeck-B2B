/*
 * Copyright (C) 2013 The Holodeck B2B Team, Sander Fieten
 *
 * This program is free software: you can redistribute it and/or modify
 * it under the terms of the GNU General Public License as published by
 * the Free Software Foundation, either version 3 of the License, or
 * (at your option) any later version.
 *
 * This program is distributed in the hope that it will be useful,
 * but WITHOUT ANY WARRANTY; without even the implied warranty of
 * MERCHANTABILITY or FITNESS FOR A PARTICULAR PURPOSE.  See the
 * GNU General Public License for more details.
 *
 * You should have received a copy of the GNU General Public License
 * along with this program.  If not, see <http://www.gnu.org/licenses/>.
 */
package org.holodeckb2b.common.handler;

import org.apache.axis2.AxisFault;
import org.apache.axis2.context.MessageContext;
import org.apache.axis2.engine.Handler;
import org.apache.axis2.handlers.AbstractHandler;
import org.apache.commons.logging.Log;
import org.apache.commons.logging.LogFactory;

/**
 * Is an <i>abstract</i> implementation of an Axis2 handler that acts as the base class for the Holodeck B2B handlers. 
 * It ensures that the handler runs only in the correct flows and prepares the logging. 
 * 
 * @author Sander Fieten <sander at holodeck-b2b.org>
 */
public abstract class BaseHandler extends AbstractHandler {

    /**
     * Is used to identify the incoming flow that processes regular SOAP messages, i.e. not containing a SOAP Fault
     */
    protected static final byte   IN_FLOW = 4;
    
    /**
     * Is used to identify the outgoing flow that processes regular SOAP messages, i.e. not containing a SOAP Fault
     */
    protected static final byte   OUT_FLOW = 8;
    
    /**
     * Is used to identify the incoming flow that processes SOAP fault messages, i.e. containing a SOAP Fault
     */
    protected static final byte   IN_FAULT_FLOW = 16;
    
    /**
     * Is used to identify the outgoing flow that processes SOAP fault messages, i.e. containing a SOAP Fault
     */
    protected static final byte   OUT_FAULT_FLOW = 32;
    
    /**
     * Is the indication that Holodeck B2B is the initiator of the current message exchange (Leg in P-Mode terms), 
     * i.e. the message is sent as a request (when processing the in flow) or received as a response (when processing
     * the out flow).
     */
    protected static final byte   INITIATOR = 1;
    
    /**
     * Is the indication that Holodeck B2B is the responder in the current message exchange (Leg in P-Mode terms), 
     * i.e. the message is received in a request (when processing the in flow) or sent as a response (when processing
     * the out flow).
     */
    protected static final byte   RESPONDER = 2;
    
    /**
     * The log facility. The name of the log will include both identification of the handler as well as the flow it is
     * running in.
     */
    protected Log log = null;
    
    /**
     * The current flow as a byte
     */
    private byte currentFlow = 0;
    /**
     * The name of the current flow
     */
    private String currentFlowName = null;
    
    /**
     * Checks that the handler runs in the given flow. 
     * 
     * @param   flow    The flow the handler is expected to run in. Should be expressed using constants defined in this 
     *                  class.<br>
     *                  <b>NOTE:</b> You can only check for one flow consisting of message type (normal or fault) and 
     *                  whether Holodeck B2B is initiator of or responder to transfer.<br>
     *                  Examples: <code>IN_FLOW | INITIATOR</code> is legal, <code>IN_FLOW | OUT_FLOW</code> is illegal 
     *                  and <code>INITIATOR</code> is legal.
     * @return  <code>true</code> when handler runs in the given flow,<br><code>false</code> when not.
     */
    protected boolean isInFlow(byte flow) {
        // Check has two parts, first checking flow, second checking initiator or responder
        return  ((currentFlow>>>2 & flow>>>2) >= flow>>>2) 
             && (((currentFlow&0x03) & (flow&0x03)) >= (flow&0x03));
    }
    
    /**
     * Prepares the handler for processing of the message. Checks if the handler is run in the correct flow and 
     * creates a correctly named {@link Log}.
     * <p>NOTE: To prevent sub classes from overriding this method it is declared final.
     * 
     * @param mc            The Axis2 {@link MessageContext}. Will be passed onto the implementation for the actual 
     *                      processing
     * @return              The result of the message processing, i.e. the result of
     *                      {@link #doProcessing(org.apache.axis2.context.MessageContext)} of the implementation
     * @throws AxisFault    If an error occurs during the processing of the message that should prevent further 
     *                      processing. Note that this will stop processing of the complete flow and may leave message
     *                      units in an undefined state!
     */
    @Override
<<<<<<< HEAD
    public final InvocationResponse invoke(MessageContext mc) throws AxisFault {
=======
    public final Handler.InvocationResponse invoke(MessageContext mc) throws AxisFault {
>>>>>>> ca88fb72
        // Determine which flow the handler currently runs is
        if (mc.isServerSide()) {
            // Running serverside means Holodeck B2B acts as responder
            currentFlow = RESPONDER;
            currentFlowName = "RESPONDER_";
        } else {
            currentFlow = INITIATOR;
            currentFlowName = "INITIATOR_";
        }
            
        switch (mc.getFLOW()) {
            case MessageContext.IN_FLOW : 
                currentFlowName += "IN_FLOW"; currentFlow |= IN_FLOW;
                break;
            case MessageContext.IN_FAULT_FLOW :
                currentFlowName += "IN_FAULT_FLOW"; currentFlow |= IN_FAULT_FLOW;
                break;
            case MessageContext.OUT_FLOW :
                currentFlowName += "OUT_FLOW"; currentFlow |= OUT_FLOW;
                break;
            case MessageContext.OUT_FAULT_FLOW :
                currentFlowName += "OUT_FAULT_FLOW"; currentFlow |= OUT_FAULT_FLOW;
                break;
        }
        
        // Check if running in correct flow (check has two parts, first check the for IN or OUT flow, 
        //   then check whether message is initiated by Holodeck B2B or response)
        if (!runningInCorrectFlow()) {
            // This is handler is not supposed to run in the current flow
            LogFactory.getLog(BaseHandler.class.getName())
                        .debug("Handler " + this.getClass().getName() + " runs in unsupported " + currentFlowName + "!");
<<<<<<< HEAD
            return InvocationResponse.CONTINUE;
=======
            return Handler.InvocationResponse.CONTINUE;
>>>>>>> ca88fb72
        } 
            
        // Running in correct flow, create a logger
        log = LogFactory.getLog("org.holodeckb2b.msgproc." + currentFlowName + "." + this.getClass().getSimpleName());
        
        // Do actual processing in implementation
        try {
            return doProcessing(mc);
        } catch (Exception ex) {
            // Unhandled exception during processing, should not happen!
            log.fatal("An unhandled exception occurred while processing the message! Details: " + ex.getMessage());
            throw new AxisFault("Internal error", ex);
        }
    }

    /**
     * Runs when the execution of the flow is completed and if the handler is executed during that flow. Actual 
     * processing is only needed when implementation is supposed to run in this flow.
     * 
     * @param mc    The current message context
     */
    @Override
    public final void flowComplete(MessageContext mc) {
        if (runningInCorrectFlow())
            doFlowComplete(mc);
    }
    
    /**
     * Checks if the handler is running in the correct flow. The check has two parts, first check the for IN or OUT 
     * flow, then check whether message is initiated by Holodeck B2B or is a response.
     * 
     * @return  <code>true</code>   When running in the correct flow, or<br>
     *          <code>false</code>  otherwise
     */
    private boolean runningInCorrectFlow() {
        return ((currentFlow>>>2 & inFlows()>>>2) > 0) 
               && (((currentFlow&0x03) & (inFlows()&0x03)) >= (inFlows()&0x03));
    }
    
    /**
     * Abstract method that implementation should use to return the flows in which the handler should run. This is used 
     * to prevent the handler from running in an incorrect flow. 
     * <p>Implementations SHOULD use the constants defined in this abstract class to express flows. Flows are indicated 
     * as bits, so to indicate that a handler runs in multiple flows the or operations must be used.<br> 
     * For example: If the handler should run in both the in and fault in flow this method should return: 
     * <code>IN_FLOW | IN_FAULT_FLOW</code><br>
     * By default the handler will run independent of whether Holodeck B2B is the initiator of or responder in the 
     * message exchange on this Leg. If the handler should only run in a specific flow, for example only when a message 
     * is sent by Holodeck B2B in a request to another MSH this must be indicated using the <code>OUT_FLOW | INITIATOR
     * </code> flag. 
     * <p><b>NOTE 1: </b>The handler still MUST be defined in <b>module.xml</b> to add it to the correct flow.<br> 
     * <b>NOTE 2: </b>As ebMS error message units can be combined with SOAP Fault ebMS messages it is RECOMMENDED that
     * handlers run in both the regular as well as the fault flow.
     * 
     * @return  The flows in which the handler should run
     */
    protected abstract byte inFlows();
    
    /**
     * Abstract method that implementations must use to do the actual message processing.
     * 
     * @param mc            The Axis2 {@link MessageContext} of the processed message
     * @return              How to continue processing of the message. If message processing should not continue, it is
     *                      RECOMMENDED to throw an AxisFault instead of returning <code>InvocationResponse.ABORT</code>
     *                      because this enables sending a response.
     * @throws Exception    If an error occurs during the processing of the message that should prevent further 
     *                      processing. Note that this will stop processing of the complete flow and may leave message
     *                      units in an undefined state! Also ensure that all information needed for a response is set
     *                      in the message context to make it available for handlers in the fault flow!
     */
<<<<<<< HEAD
    protected abstract InvocationResponse doProcessing(MessageContext mc) throws Exception;
=======
    protected abstract Handler.InvocationResponse doProcessing(MessageContext mc) throws Exception;
>>>>>>> ca88fb72
    
    /**
     * Runs when the execution of the flow is completed and if the handler is executed during that flow. This method
     * is always executed independent of the flow's processing result. It can be used to check the processing result
     * and take action action.
     * <p>NOTE: It is possible that not all handlers in the flow have been executed when this method is called, so this 
     * method should not depend on execution of handlers later in the flow.
     * <p>NOTE: A default no-op implementation is provided so sub classes only need to override if action is required.
     * 
     * @param mc    The current message context
     */    
    protected void doFlowComplete(MessageContext mc) {}
}<|MERGE_RESOLUTION|>--- conflicted
+++ resolved
@@ -18,7 +18,6 @@
 
 import org.apache.axis2.AxisFault;
 import org.apache.axis2.context.MessageContext;
-import org.apache.axis2.engine.Handler;
 import org.apache.axis2.handlers.AbstractHandler;
 import org.apache.commons.logging.Log;
 import org.apache.commons.logging.LogFactory;
@@ -110,12 +109,7 @@
      *                      processing. Note that this will stop processing of the complete flow and may leave message
      *                      units in an undefined state!
      */
-    @Override
-<<<<<<< HEAD
     public final InvocationResponse invoke(MessageContext mc) throws AxisFault {
-=======
-    public final Handler.InvocationResponse invoke(MessageContext mc) throws AxisFault {
->>>>>>> ca88fb72
         // Determine which flow the handler currently runs is
         if (mc.isServerSide()) {
             // Running serverside means Holodeck B2B acts as responder
@@ -147,11 +141,7 @@
             // This is handler is not supposed to run in the current flow
             LogFactory.getLog(BaseHandler.class.getName())
                         .debug("Handler " + this.getClass().getName() + " runs in unsupported " + currentFlowName + "!");
-<<<<<<< HEAD
             return InvocationResponse.CONTINUE;
-=======
-            return Handler.InvocationResponse.CONTINUE;
->>>>>>> ca88fb72
         } 
             
         // Running in correct flow, create a logger
@@ -222,12 +212,8 @@
      *                      units in an undefined state! Also ensure that all information needed for a response is set
      *                      in the message context to make it available for handlers in the fault flow!
      */
-<<<<<<< HEAD
     protected abstract InvocationResponse doProcessing(MessageContext mc) throws Exception;
-=======
-    protected abstract Handler.InvocationResponse doProcessing(MessageContext mc) throws Exception;
->>>>>>> ca88fb72
-    
+
     /**
      * Runs when the execution of the flow is completed and if the handler is executed during that flow. This method
      * is always executed independent of the flow's processing result. It can be used to check the processing result
