--- conflicted
+++ resolved
@@ -22,11 +22,7 @@
     <parent>
         <groupId>org.holodeckb2b</groupId>
         <artifactId>holodeckb2b</artifactId>
-<<<<<<< HEAD
-        <version>next-201702-SNAPSHOT-5</version>
-=======
-        <version>next-201702-SNAPSHOT-3</version>
->>>>>>> 243185f0
+        <version>next-201702-SNAPSHOT-6</version>
         <relativePath>../../pom.xml</relativePath>
     </parent>
 
@@ -55,12 +51,6 @@
         <dependency>
             <groupId>org.apache.tika</groupId>
             <artifactId>tika-core</artifactId>
-        </dependency>
-
-        <!-- Santuario is used to convert between Axiom and DOM XML -->
-        <dependency>
-            <groupId>org.apache.santuario</groupId>
-            <artifactId>xmlsec</artifactId>
         </dependency>
 
         <!-- Dependencies specific for testing -->
