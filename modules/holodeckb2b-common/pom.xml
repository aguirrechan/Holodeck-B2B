<<<<<<< HEAD
<project xmlns="http://maven.apache.org/POM/4.0.0" xmlns:xsi="http://www.w3.org/2001/XMLSchema-instance"
         xsi:schemaLocation="http://maven.apache.org/POM/4.0.0 http://maven.apache.org/maven-v4_0_0.xsd">

    <parent>
        <groupId>org.holodeckb2b</groupId>
        <artifactId>holodeckb2b</artifactId>
        <version>2.1</version>
        <relativePath>../../pom.xml</relativePath>
    </parent>

    <modelVersion>4.0.0</modelVersion>
    <groupId>org.holodeckb2b</groupId>
    <artifactId>holodeckb2b-common</artifactId>
    <packaging>jar</packaging>
    <name>Holodeck B2B - Common</name>
  
    <dependencies>
        <!-- Apache Axis2 kernel -->
        <dependency>
            <groupId>org.apache.axis2</groupId>
            <artifactId>axis2-kernel</artifactId>
        </dependency>
        <dependency>
            <groupId>org.apache.axis2</groupId>
            <artifactId>axis2-transport-http</artifactId>
        </dependency>
        <dependency>
            <groupId>org.apache.ws.commons.axiom</groupId>
            <artifactId>axiom-dom</artifactId>
            <scope>runtime</scope>
        </dependency> 
        <dependency>
            <groupId>org.jdom</groupId>
            <artifactId>jdom</artifactId>
        </dependency>
        <dependency>
            <groupId>org.simpleframework</groupId>
            <artifactId>simple-xml</artifactId>
        </dependency>
    
        <dependency>
            <groupId>org.hibernate</groupId>
            <artifactId>hibernate-core</artifactId>
        </dependency> 
        
        <!-- Apache Tika is used to determine MIME Type -->
        <dependency>
            <groupId>org.apache.tika</groupId>
            <artifactId>tika-core</artifactId>
        </dependency>
        
        <!-- Dependencies specific for testing -->
        <dependency>
            <groupId>junit</groupId>
            <artifactId>junit</artifactId>
            <scope>test</scope>
        </dependency>
        <dependency>
            <groupId>log4j</groupId>
            <artifactId>log4j</artifactId>
            <scope>test</scope>
        </dependency>
        <dependency>
            <groupId>commons-io</groupId>
            <artifactId>commons-io</artifactId>
            <version>2.2</version>
            <scope>test</scope>
        </dependency>
    </dependencies>

</project>
=======
<project xmlns="http://maven.apache.org/POM/4.0.0" xmlns:xsi="http://www.w3.org/2001/XMLSchema-instance"
         xsi:schemaLocation="http://maven.apache.org/POM/4.0.0 http://maven.apache.org/maven-v4_0_0.xsd">

    <parent>
        <groupId>org.holodeckb2b</groupId>
        <artifactId>holodeckb2b</artifactId>
        <version>2.0</version>
        <relativePath>../../pom.xml</relativePath>
    </parent>

    <modelVersion>4.0.0</modelVersion>
    <groupId>org.holodeckb2b</groupId>
    <artifactId>holodeckb2b-common</artifactId>
    <packaging>jar</packaging>
    <name>Holodeck B2B - Common</name>
  
    <dependencies>
        <!-- Apache Axis2 kernel -->
        <dependency>
            <groupId>org.apache.axis2</groupId>
            <artifactId>axis2-kernel</artifactId>
        </dependency>
        <dependency>
            <groupId>org.simpleframework</groupId>
            <artifactId>simple-xml</artifactId>
        </dependency>
        
        <!-- Apache Tika is used to determine MIME Type -->
        <dependency>
            <groupId>org.apache.tika</groupId>
            <artifactId>tika-core</artifactId>
        </dependency>
        
        <!-- Dependencies specific for testing -->
        <dependency>
            <groupId>junit</groupId>
            <artifactId>junit</artifactId>
            <scope>test</scope>
        </dependency>
        <dependency>
            <groupId>log4j</groupId>
            <artifactId>log4j</artifactId>
            <scope>test</scope>
        </dependency>
        <dependency>
            <groupId>commons-io</groupId>
            <artifactId>commons-io</artifactId>
            <version>2.4</version>
            <scope>test</scope>
        </dependency>
    </dependencies>

</project>
>>>>>>> 47a6ec2a
<|MERGE_RESOLUTION|>--- conflicted
+++ resolved
@@ -1,4 +1,3 @@
-<<<<<<< HEAD
 <project xmlns="http://maven.apache.org/POM/4.0.0" xmlns:xsi="http://www.w3.org/2001/XMLSchema-instance"
          xsi:schemaLocation="http://maven.apache.org/POM/4.0.0 http://maven.apache.org/maven-v4_0_0.xsd">
 
@@ -6,78 +5,6 @@
         <groupId>org.holodeckb2b</groupId>
         <artifactId>holodeckb2b</artifactId>
         <version>2.1</version>
-        <relativePath>../../pom.xml</relativePath>
-    </parent>
-
-    <modelVersion>4.0.0</modelVersion>
-    <groupId>org.holodeckb2b</groupId>
-    <artifactId>holodeckb2b-common</artifactId>
-    <packaging>jar</packaging>
-    <name>Holodeck B2B - Common</name>
-  
-    <dependencies>
-        <!-- Apache Axis2 kernel -->
-        <dependency>
-            <groupId>org.apache.axis2</groupId>
-            <artifactId>axis2-kernel</artifactId>
-        </dependency>
-        <dependency>
-            <groupId>org.apache.axis2</groupId>
-            <artifactId>axis2-transport-http</artifactId>
-        </dependency>
-        <dependency>
-            <groupId>org.apache.ws.commons.axiom</groupId>
-            <artifactId>axiom-dom</artifactId>
-            <scope>runtime</scope>
-        </dependency> 
-        <dependency>
-            <groupId>org.jdom</groupId>
-            <artifactId>jdom</artifactId>
-        </dependency>
-        <dependency>
-            <groupId>org.simpleframework</groupId>
-            <artifactId>simple-xml</artifactId>
-        </dependency>
-    
-        <dependency>
-            <groupId>org.hibernate</groupId>
-            <artifactId>hibernate-core</artifactId>
-        </dependency> 
-        
-        <!-- Apache Tika is used to determine MIME Type -->
-        <dependency>
-            <groupId>org.apache.tika</groupId>
-            <artifactId>tika-core</artifactId>
-        </dependency>
-        
-        <!-- Dependencies specific for testing -->
-        <dependency>
-            <groupId>junit</groupId>
-            <artifactId>junit</artifactId>
-            <scope>test</scope>
-        </dependency>
-        <dependency>
-            <groupId>log4j</groupId>
-            <artifactId>log4j</artifactId>
-            <scope>test</scope>
-        </dependency>
-        <dependency>
-            <groupId>commons-io</groupId>
-            <artifactId>commons-io</artifactId>
-            <version>2.2</version>
-            <scope>test</scope>
-        </dependency>
-    </dependencies>
-
-</project>
-=======
-<project xmlns="http://maven.apache.org/POM/4.0.0" xmlns:xsi="http://www.w3.org/2001/XMLSchema-instance"
-         xsi:schemaLocation="http://maven.apache.org/POM/4.0.0 http://maven.apache.org/maven-v4_0_0.xsd">
-
-    <parent>
-        <groupId>org.holodeckb2b</groupId>
-        <artifactId>holodeckb2b</artifactId>
-        <version>2.0</version>
         <relativePath>../../pom.xml</relativePath>
     </parent>
 
@@ -124,4 +51,3 @@
     </dependencies>
 
 </project>
->>>>>>> 47a6ec2a
