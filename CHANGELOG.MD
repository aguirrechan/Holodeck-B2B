# Change Log
All notable changes to this project will be documented in this file.
This project adheres to [Semantic Versioning](http://semver.org/).

<<<<<<< HEAD
## Unreleased
###Added
* Added option to apply _strict_ validation of ebMS header meta-data. By default Holodeck B2B only validates 
that it is able to process the message. When applying _strict_ validation mode it will check that the header
meta-data conforms to all requirements as stated in the ebMS Specifications. 
The use of the _strict_ validation mode can be configured both globally on Holodeck B2B instance level 
(`IConfiguation.useStrictHeaderValidation()`) or on a per P-Mode basis (`IPMode.useStrictHeaderValidation()`).
* 

###Changed
* Refactored the validation of the ebMS header meta-data validation classes and handler

###Deprecated
* The configuration parameter (`IConfiguation.useStrictErrorRefCheck()`) to apply a strict validation on the
 references in the Error signal is replaced by the generic strict header validation mode.
 *

###Removed

###Fixed

###Security

## 2.2
###Added
=======
## 3.0.0
###### 2017-04-18
### Added
>>>>>>> b6885d42
* P-Mode validation feature which separates the validation of P-Modes from both their internal and external storage
* The direction and processing states of a message unit are now available through the interfaces
* Unit tests to improve test coverage
* Integration tests. These tests set up two Holodeck B2B instances and execute both a push and pull exchange to check
  that everything works on run time
* A default implementation of the message model interface (in Common module)
* Interfaces for separation of Core functionality and storage of message unit meta-data
* Default _persistency provider_ implementation

### Changed
* Refactored the validation of received message units into separate validation classes and handler
* Refactored Core module to use new persistency interfaces
* Moved XML message meta-data implementation and ProductId classes to Common module
* It is now possible to not only configure whether _Error Signals_ should be logged but also if all signals
  should be logged or only the ones that contain an Error with severity _failure_ (see `log4j2.xml` for more info)

### Deprecated

### Removed
* Exceptions `org.holodeckb2b.common.exceptions.DatabaseException` and `org.holodeckb2b.common.exceptions.DuplicateMessageIdError`
  which were bound to the specific persistency implementation of previous versions

### Fixed
* ebMS errors are only logged when log level is ERROR [#35](https://github.com/holodeck-b2b/Holodeck-B2B/issues/35)
* Exceptions in processing of WSS header not handled correctly [#36](https://github.com/holodeck-b2b/Holodeck-B2B/issues/36)
* NPE in CreateSOAPEnvelopeHandler when sending async Error with unknown P-Mode [#45](https://github.com/holodeck-b2b/Holodeck-B2B/issues/45)
* NPE in purge operation when payload location is not available [#46](https://github.com/holodeck-b2b/Holodeck-B2B/issues/46)
* P-Mode finding does not take into account MPC defined in PullRequesFlow [#47](https://github.com/holodeck-b2b/Holodeck-B2B/issues/47)
* NPE in P-Mode finding process when only declaring SecurityConfiguration for a TradingPartner [#48](https://github.com/holodeck-b2b/Holodeck-B2B/issues/48)

### Security

## 2.1.0
###### 2016-10-18
### Added
* Support for the AS4 Multi-hop feature as specified in [section 4 of the AS4 OASIS Standard](http://docs.oasis-open.org/ebxml-msg/ebms/v3.0/profiles/AS4-profile/v1.0/os/AS4-profile-v1.0-os.html#__RefHeading__21622_149522555).
* Event framework to enable additional notification to external components about events that occur during message
processing. See `org.holodeckb2b.interface.events` for the new interfaces.
* Default implementation of message purging. This default implementation will remove all meta-data (including payload
  data for User Messages) after a configurable number of days has passed since the last change to the message unit's
  processing state.
* Events for creation of a Receipt (see `org.holodeckb2b.interfaces.events.types.IReceiptCreatedEvent`), creation of
 a signature for a User Message (see `org.holodeckb2b.interfaces.events.types.ISignatureCreatedEvent`) and for the
 removal of an "expired" User Message (see `org.holodeckb2b.interfaces.events.types.IMessageUnitPurgedEvent`).
* A _trust store_ to hold the certificates of trusted Certificate Authorities that are used to validate the certificates
used for signing a message. This _trust store_ should be used for certificates not directly related to a trading partner.
* Possibility to configure the _Pull Worker Pool_ from outside the Holodeck B2B Core through the new
  `HolodeckB2BCoreInterface.setPullWorkerPoolConfiguration` method.
* When a received Error signal does not reference a sent message unit a _ValueInconsistent_ error is generated. Note that
  this can be caused by either an invalid or missing reference in the Error signal.

### Changed
* The addition of the event framework resulted in changes to the Holodeck B2B Core and P-Modes interfaces to get access
    to the _event processor_ and enable configuration of _event handlers_.
* The XML P-Mode implementation was changed to add the event handler configuration, see the new version of the schema in
    **pmode.xsd**.
* Pull Requests are now also _submitted_ to the Core. This required a change in the `IMessageSubmitter` interface that
    now also accepts `IPullRequest` objects for submission. Together with the new ability to configure the
    _pull worker pool_ it allows extensions to set-up a custom mechanism for triggering the pulling.
* Received ebMS Error signals are now logged to the special error log `org.holodeckb2b.msgproc.errors.received` regardless
   whether they can be processed completely or need to be notified to the _Producer_ application.
* Messages without attachments are now sent as single part messages, i.e. not using the SOAP with Attachments feature.

### Removed
* The bundling of Signal Messages is disabled because it can cause problems in multi-hop exchanges and it is also not
widely interop tested. Disabling the bundling is done by removing the handlers that add the signals to the message
from the processing flow in the configuration of the Holodeck B2B module. Bundling will be enabled again in a future
version.

### Fixed
* PathWatcher does not honour system home directory [#19](https://github.com/holodeck-b2b/Holodeck-B2B/issues/19). Thanks @[phax](https://github.com/phax).
* Problem with renaming mmd file to result extension if a file with the same name already exists.
* Payload with MIME type "application/gzip" is not decompressed [#24](https://github.com/holodeck-b2b/Holodeck-B2B/issues/24).
* Rejected submission when multiple PartyIds were specified in both submission and P-Mode.

### Thank you
[Philip Helger](https://github.com/phax) for various general code improvements.

## 2.0.2
###### 2016-05-17
### Added
* Include derived _refToMessageId_ in Error signal when notifying business application about the error [#12](https://github.com/holodeck-b2b/Holodeck-B2B/issues/12).

### Fixed
* PartyId can not be set on submission when security is used [#13](https://github.com/holodeck-b2b/Holodeck-B2B/issues/13)
* Long error descriptions can not be stored in the database [#14](https://github.com/holodeck-b2b/Holodeck-B2B/issues/14)


## 2.0.1
###### 2016-04-18
### Added
* Identification of Holodeck B2B in _User-Agent_ and _Server_ HTTP headers

### Fixed
* Database doesn't save long meta data strings [#8](https://github.com/holodeck-b2b/Holodeck-B2B/issues/8)
* NPE when using PullRequestFlow without security configuration [#9](https://github.com/holodeck-b2b/Holodeck-B2B/issues/9)
* IOException possible on parallel submission to Holodeck B2B Core [#10](https://github.com/holodeck-b2b/Holodeck-B2B/issues/10)
<|MERGE_RESOLUTION|>--- conflicted
+++ resolved
@@ -2,7 +2,6 @@
 All notable changes to this project will be documented in this file.
 This project adheres to [Semantic Versioning](http://semver.org/).
 
-<<<<<<< HEAD
 ## Unreleased
 ###Added
 * Added option to apply _strict_ validation of ebMS header meta-data. By default Holodeck B2B only validates 
@@ -26,13 +25,9 @@
 
 ###Security
 
-## 2.2
-###Added
-=======
 ## 3.0.0
 ###### 2017-04-18
-### Added
->>>>>>> b6885d42
+###Added
 * P-Mode validation feature which separates the validation of P-Modes from both their internal and external storage
 * The direction and processing states of a message unit are now available through the interfaces
 * Unit tests to improve test coverage
