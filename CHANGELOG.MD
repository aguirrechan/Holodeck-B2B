--- conflicted
+++ resolved
@@ -2,7 +2,6 @@
 All notable changes to this project will be documented in this file.
 This project adheres to [Semantic Versioning](http://semver.org/).
 
-<<<<<<< HEAD
 ## Unreleased
 ### Added
 * Option to apply _strict_ validation of ebMS header meta-data. By default Holodeck B2B only validates
@@ -53,17 +52,12 @@
 ### Removed
 * Deprecated method `IMessageSubmitter.submitMessage(IUserMessage)` and corresponding implementation
 
-### Fixed
-
-### Security
-=======
 ## 3.1.1
 ###### 2018-01-15
 ### Fixed
 * Notification includes original Receipt content [#82](https://github.com/holodeck-b2b/Holodeck-B2B/issues/82)
 * Incorrect root element in single XML file delivery [#83](https://github.com/holodeck-b2b/Holodeck-B2B/issues/83)
 * No XML schema provided for single XML delivery [#84](https://github.com/holodeck-b2b/Holodeck-B2B/issues/84)
->>>>>>> 083e653d
 
 ## 3.1.0
 ###### 2018-01-10
